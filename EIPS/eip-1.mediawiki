<pre>
  EIP: 1
  Title: EIP Purpose and Guidelines
  Status: Draft
  Type: Meta
  Author: Martin Becze <mb@ethdev.com>
  Created: 2015-10-27
</pre>

==What is a EIP?==

EIP stands for Ethereum Improvement Proposal. A EIP is a design document providing information to the Ethereum community, or describing a new feature for Ethereum or its processes or environment. The EIP should provide a concise technical specification of the feature and a rationale for the feature.  The EIP author is responsible for building consensus within the community and documenting dissenting opinions.

==EIP Rational==

We intend EIPs to be the primary mechanisms for proposing new features, for collecting community input on an issue and for documenting the design decisions that have gone into Ethereum. Because the EIPs are maintained as text files in a versioned repository, their revision history is the historical record of the feature proposal.

For Ethereum implementers EIPs are a convenient way to track the progress of their implementation. Ideally each implementation maintainer would list the EIPs that they have implemented. This will give end users a convenient way to know the current status of a given implementation or library.  

EIPs are intend to replace the venerable etherpads the described the intial PoC (Proof of Concept) and strike a balance between ease of accessibility and trackablity.

==EIP Types==

There are three kinds of EIP:

<<<<<<< HEAD
* A Standard Track EIP describes any change that affects most or all Ethereum implementations, such as a change to the network protocol, a change in block or transaction validity rules, or any change or addition that affects the interoperability of applications using Ethereum. Furthermore Standard EIPs can be broken down into the following categories.
** Consensus - Once PoS (Proof of Stake) has been established it is expected that the PoS protocol will have a separate specification.
** Networking - Currently Networking discussion tracks in the [https://github.com/ethereum/devp2p devp2p reposisory].
=======
* A Standard Track EIP describes any change that affects most or all Ethereum implementations, such as a change to the [https://github.com/ethereum/yellowpaper Yellow Paper], the network protocol, a change in block or transaction validity rules, or any change or addition that affects the interoperability of applications using Ethereum. Furthermore Standard EIPs can be broken down into the following categories.
** Consensus - Once PoS has been established it is expected that PoS protocol will have a seperate spefication.
** Networking - Currently Networking discussion tracks in the [https://github.com/ethereum/devp2p devp2p repository].
>>>>>>> bda1f994

* An Informational EIP describes a Ethereum design issue, or provides general guidelines or information to the Ethereum community, but does not propose a new feature. Informational EIPs do not necessarily represent a Ethereum community consensus or recommendation, so users and implementors are free to ignore Informational EIPs or follow their advice.
* A Meta EIP describes a process surrounding Ethereum, or proposes a change to (or an event in) a process. Process EIPs are like Standards Track EIPs but apply to areas other than the Ethereum protocol itself. They may propose an implementation, but not to Ethereum's codebase; they often require community consensus; unlike Informational EIPs, they are more than recommendations, and users are typically not free to ignore them. Examples include procedures, guidelines, changes to the decision-making process, and changes to the tools or environment used in Ethereum development. Any meta-EIP is also considered a Process EIP.

==EIP Work Flow==

The EIP repository Collaborators change the EIPs status. Please send all EIP-related email to the EIP Collaborators, which is listed under EIP Editors below. Also see EIP Editor Responsibilities & Workflow.

The EIP process begins with a new idea for Ethereum. It is highly recommended that a single EIP contain a single key proposal or new idea. Small enhancements or patches that don't affect consensus often don't need a EIP and can be injected into the Ethereum development workflow with a patch submission to the corresponding Ethereum issue tracker. The more focused the EIP, the more successful it tends to be. The EIP editor reserves the right to reject EIP proposals if they appear too unfocused or too broad. If in doubt, split your EIP into several well-focused ones.

Each EIP must have a champion -- someone who writes the EIP using the style and format described below, shepherds the discussions in the appropriate forums, and attempts to build community consensus around the idea. The EIP champion (a.k.a. Author) should first attempt to ascertain whether the idea is EIP-able. Posting to the  the [https://forum.ethereum.org/categories/protocol-and-client-discussion Protocol Discussion] forum or opening an [https://github.com/ethereum/EIP/issues Issue] is the best way to go about this.

Vetting an idea publicly before going as far as writing a EIP is meant to save the potential author time. Asking the Ethereum community first if an idea is original helps prevent too much time being spent on something that is guaranteed to be rejected based on prior discussions (searching the internet does not always do the trick). It also helps to make sure the idea is applicable to the entire community and not just the author. Just because an idea sounds good to the author does not mean it will work for most people in most areas where Ethereum is used.

Once the champion has asked the Ethereum community as to whether an idea has any chance of acceptance, a draft EIP should be presented as a Pull Request. This gives the author a chance to flesh out the draft EIP to make properly formatted, of high quality, and to address initial concerns about the proposal.

If the EIP collaborators approves, the will assign the EIP a number, label it as Standards Track, Informational, or Process, give it status "Draft", and add it to the git repository. The EIP editor will not unreasonably deny a EIP. Reasons for denying EIP status include duplication of effort, being technically unsound, not providing proper motivation or addressing backwards compatibility, or not in keeping with the Ethereum philosophy.

The EIP author may update the Draft as necessary in the git repository. Updates to drafts may also be submitted by the author as pull requests.

Standards Track EIPs consist of three parts, a design document, implementation and finally if warrented an update to the [https://github.com/ethereum/yellowpaper formal specification]. The EIP should be reviewed and accepted before an implementation is begun, unless an implementation will aid people in studying the EIP. Standards Track EIPs must be implemented in at least two viable Ethereum clients before it can be considered Final.

EIP authors are responsible for collecting community feedback on a EIP before submitting it for review. However, wherever possible, long open-ended discussions should be avoided. Strategies to keep the discussions efficient include: having the EIP author accept private comments in the early design phases, setting up a wiki page or git repository, etc. EIP authors should use their discretion here.

For a EIP to be accepted it must meet certain minimum criteria. It must be a clear and complete description of the proposed enhancement. The enhancement must represent a net improvement. The proposed implementation, if applicable, must be solid and must not complicate the protocol unduly.

Once a EIP has been accepted, the implementations must be completed. When the implementation is complete in at least to viable clients and accepted by the community, the status will be changed to "Final". An update to the [https://github.com/ethereum/yellowpaper formal specification] should accompany the "Final" status change.

A EIP can also be assigned status "Deferred". The EIP author or editor can assign the EIP this status when no progress is being made on the EIP. Once a EIP is deferred, the EIP editor can re-assign it to draft status.

A EIP can also be "Rejected". Perhaps after all is said and done it was not a good idea. It is still important to have a record of this fact.

EIPs can also be superseded by a different EIP, rendering the original obsolete. This is intended for Informational EIPs, where version 2 of an API can replace version 1.

The possible paths of the status of EIPs are as follows:

<img src=./eip-1/process.png></img>

Some Informational and Process EIPs may also have a status of "Active" if they are never meant to be completed. E.g. EIP 1 (this EIP).

==What belongs in a successful EIP?==

Each EIP should have the following parts:

* Preamble -- RFC 822 style headers containing metadata about the EIP, including the EIP number, a short descriptive title (limited to a maximum of 44 characters), the names, and optionally the contact info for each author, etc.

* Abstract -- a short (~200 word) description of the technical issue being addressed.

* Specification -- The technical specification should describe the syntax and semantics of any new feature. The specification should be detailed enough to allow competing, interoperable implementations for any of the current Ethereum platforms (cpp-ethereum, go-ethereum, ethereumj, ethereumjs).

* Motivation -- The motivation is critical for EIPs that want to change the Ethereum protocol. It should clearly explain why the existing protocol specification is inadequate to address the problem that the EIP solves. EIP submissions without sufficient motivation may be rejected outright.

* Rationale -- The rationale fleshes out the specification by describing what motivated the design and why particular design decisions were made. It should describe alternate designs that were considered and related work, e.g. how the feature is supported in other languages.

* The rationale should provide evidence of consensus within the community and discuss important objections or concerns raised during discussion.

* Backwards Compatibility -- All EIPs that introduce backwards incompatibilities must include a section describing these incompatibilities and their severity. The EIP must explain how the author proposes to deal with these incompatibilities. EIP submissions without a sufficient backwards compatibility treatise may be rejected outright.

* Implementations -- The implementations must be completed before any EIP is given status "Final", but it need not be completed before the EIP is accepted. It is better to finish the specification and rationale first and reach consensus on it before writing code.

==EIP Formats and Templates==

EIPs should be written in mediawiki or markdown format. Image files should be included in a subdirectory for that EIP.

==EIP Header Preamble==

Each EIP must begin with an RFC 822 style header preamble. The headers must appear in the following order. Headers marked with "*" are optional and are described below. All other headers are required.

<pre>
  EIP: <EIP number>
  Title: <EIP title>
  Author: <list of authors' real names and optionally, email addrs>
* Discussions-To: <email address>
  Status: <Draft | Active | Accepted | Deferred | Rejected |
           Withdrawn | Final | Superseded>
  Type: <Standards Track | Informational | Process>
  Created: <date created on, in ISO 8601 (yyyy-mm-dd) format>
* Replaces: <EIP number>
* Superseded-By: <EIP number>
* Resolution: <url>
</pre>

The Author header lists the names, and optionally the email addresses of all the authors/owners of the EIP. The format of the Author header value must be

  Random J. User <address@dom.ain>

if the email address is included, and just

  Random J. User

if the address is not given.

If there are multiple authors, each should be on a separate line following RFC 2822 continuation line conventions.

Note: The Resolution header is required for Standards Track EIPs only. It contains a URL that should point to an email message or other web resource where the pronouncement about the EIP is made.

While a EIP is in private discussions (usually during the initial Draft phase), a Discussions-To header will indicate the mailing list or URL where the EIP is being discussed. No Discussions-To header is necessary if the EIP is being discussed privately with the author.

The Type header specifies the type of EIP: Standards Track, Informational, or Process.

The Created header records the date that the EIP was assigned a number. Both headers should be in yyyy-mm-dd format, e.g. 2001-08-14.

EIPs may have a Requires header, indicating the EIP numbers that this EIP depends on.

EIPs may also have a Superseded-By header indicating that a EIP has been rendered obsolete by a later document; the value is the number of the EIP that replaces the current document. The newer EIP must have a Replaces header containing the number of the EIP that it rendered obsolete.
Auxiliary Files

EIPs may include auxiliary files such as diagrams. Such files must be named EIP-XXXX-Y.ext, where "XXXX" is the EIP number, "Y" is a serial number (starting at 1), and "ext" is replaced by the actual file extension (e.g. "png").

==Transferring EIP Ownership==

It occasionally becomes necessary to transfer ownership of EIPs to a new champion. In general, we'd like to retain the original author as a co-author of the transferred EIP, but that's really up to the original author. A good reason to transfer ownership is because the original author no longer has the time or interest in updating it or following through with the EIP process, or has fallen off the face of the 'net (i.e. is unreachable or not responding to email). A bad reason to transfer ownership is because you don't agree with the direction of the EIP. We try to build consensus around a EIP, but if that's not possible, you can always submit a competing EIP.

If you are interested in assuming ownership of a EIP, send a message asking to take over, addressed to both the original author and the EIP editor. If the original author doesn't respond to email in a timely manner, the EIP editor will make a unilateral decision (it's not like such decisions can't be reversed :).

==EIP Editors==

The current EIP editors are
  * Martin Becze

==EIP Editor Responsibilities & Workflow==

For each new EIP that comes in an editor does the following:

* Read the EIP to check if it is ready: sound and complete. The ideas must make technical sense, even if they don't seem likely to be accepted.
* The title should accurately describe the content.
* Edit the EIP for language (spelling, grammar, sentence structure, etc.), markup (for reST EWIPs), code style 

If the EIP isn't ready, the editor will send it back to the author for revision, with specific instructions.

Once the EIP is ready for the repository, the EIP editor will:

* Assign a EIP number (almost always just the next available number)

* Accept the corresponding pull request

* List the EIP in [[README.mediawiki]]

* Send email back to the EIP author with next step.

Many EIPs are written and maintained by developers with write access to the Ethereum codebase. The EIP editors monitor EIP changes, and correct any structure, grammar, spelling, or markup mistakes we see.

The editors don't pass judgement on EIPs. We merely do the administrative & editorial part. Except for times like this, there's relatively low volume.

==History==

This document was derived heavily from [https://github.com/bitcoin/bips Bitcoin's BIP-0001] written by Amir Taaki wich in turn was derived from [https://www.python.org/dev/peps/ Python's PEP-0001]. In many places text was simply copied and modified. Although the PEP-0001 text was written by Barry Warsaw, Jeremy Hylton, and David Goodger, they are not responsible for its use in the Ethereum Improvement Process, and should not be bothered with technical questions specific to Ethereum or the EIP. Please direct all comments to the EIP editors.<|MERGE_RESOLUTION|>--- conflicted
+++ resolved
@@ -23,15 +23,9 @@
 
 There are three kinds of EIP:
 
-<<<<<<< HEAD
-* A Standard Track EIP describes any change that affects most or all Ethereum implementations, such as a change to the network protocol, a change in block or transaction validity rules, or any change or addition that affects the interoperability of applications using Ethereum. Furthermore Standard EIPs can be broken down into the following categories.
-** Consensus - Once PoS (Proof of Stake) has been established it is expected that the PoS protocol will have a separate specification.
-** Networking - Currently Networking discussion tracks in the [https://github.com/ethereum/devp2p devp2p reposisory].
-=======
 * A Standard Track EIP describes any change that affects most or all Ethereum implementations, such as a change to the [https://github.com/ethereum/yellowpaper Yellow Paper], the network protocol, a change in block or transaction validity rules, or any change or addition that affects the interoperability of applications using Ethereum. Furthermore Standard EIPs can be broken down into the following categories.
 ** Consensus - Once PoS has been established it is expected that PoS protocol will have a seperate spefication.
 ** Networking - Currently Networking discussion tracks in the [https://github.com/ethereum/devp2p devp2p repository].
->>>>>>> bda1f994
 
 * An Informational EIP describes a Ethereum design issue, or provides general guidelines or information to the Ethereum community, but does not propose a new feature. Informational EIPs do not necessarily represent a Ethereum community consensus or recommendation, so users and implementors are free to ignore Informational EIPs or follow their advice.
 * A Meta EIP describes a process surrounding Ethereum, or proposes a change to (or an event in) a process. Process EIPs are like Standards Track EIPs but apply to areas other than the Ethereum protocol itself. They may propose an implementation, but not to Ethereum's codebase; they often require community consensus; unlike Informational EIPs, they are more than recommendations, and users are typically not free to ignore them. Examples include procedures, guidelines, changes to the decision-making process, and changes to the tools or environment used in Ethereum development. Any meta-EIP is also considered a Process EIP.
